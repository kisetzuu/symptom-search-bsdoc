from fastapi import FastAPI
from fastapi.middleware.cors import CORSMiddleware
from pydantic import BaseModel
import os
import pandas as pd
from sklearn.feature_extraction.text import TfidfVectorizer
from sklearn.metrics.pairwise import cosine_similarity
import re
import json
<<<<<<< HEAD
from collections import Counter
=======
import difflib
>>>>>>> 9563a808

# -----------------------------
# File paths
# -----------------------------
BASE_DIR = os.path.dirname(os.path.abspath(__file__))
dataset_path = os.path.join(BASE_DIR, "data", "dataset.csv")
precaution_path = os.path.join(BASE_DIR, "data", "symptom_precaution.csv")
medication_path = os.path.join(BASE_DIR, "data", "disease_medication_with_commonality.csv")
synonym_path = os.path.join(BASE_DIR, "data", "symptom_synonyms.json")

# -----------------------------
# Load datasets
# -----------------------------
df = pd.read_csv(dataset_path)
precautions_df = pd.read_csv(precaution_path)
medications_df = pd.read_csv(medication_path)

with open(synonym_path, "r") as f:
    SYMPTOM_SYNONYMS = json.load(f)

<<<<<<< HEAD
# Preprocessing
symptom_columns = [col for col in df.columns if col.lower().startswith("symptom")]
df["symptom_str"] = df[symptom_columns].apply(
    lambda x: " ".join([str(s).strip().lower() for s in x if pd.notna(s)]),
    axis=1
)
=======
# Extended mappings
SYMPTOM_SYNONYMS.update({
    "head_pain": "headache",
    "vision_problems": "blurred_vision",
    "ice_craving": "pica",
    "joint_stiffness": "stiff_joints",
    "morning_discomfort": "joint_pain",
    "tingly_spine": "tingling",
    "blue_skin": "cyanosis"
})
>>>>>>> 9563a808

# -----------------------------
# Weighting for symptom frequency
# -----------------------------
SYMPTOM_WEIGHTS = {
    "fatigue": 0.6,
    "fever": 0.6,
    "headache": 0.6,
    "nausea": 0.7,
    "cyanosis": 1.2,
    "butterfly_rash": 1.3,
    "joint_pain": 1.0,
    "shortness_of_breath": 1.1,
    "skin_rash": 0.9
}

# -----------------------------
# Weights and Maps
# -----------------------------
commonality_weights = {
    "Very common": 1.0,
    "Common": 0.8,
    "Common chronic condition": 0.9,
    "Occasional": 0.5,
    "Less common": 0.4,
    "Rare": 0.2,
    "Severe / Emergency": 0.2,
    "Severe / Rare": 0.2,
    "Not classified": 0.3
}

SYMPTOM_SEVERITY = {
    "chest_pain": 1.0, "shortness_of_breath": 1.0, "altered_sensorium": 1.0,
    "vomiting": 0.7, "headache": 0.6, "fever": 0.6, "high_fever": 0.6,
    "fatigue": 0.4, "dizziness": 0.4, "nausea": 0.4, "itching": 0.2,
    "sneezing": 0.2, "runny_nose": 0.2, "cough": 0.3
}

SYMPTOM_CATEGORY = {
    "chest_pain": "cardio", "palpitations": "cardio", "shortness_of_breath": "respiratory",
    "cough": "respiratory", "congestion": "respiratory", "runny_nose": "respiratory",
    "nausea": "digestive", "vomiting": "digestive", "diarrhoea": "digestive",
    "itching": "skin", "skin_rash": "skin", "red_spots_over_body": "skin",
    "headache": "neuro", "dizziness": "neuro", "fatigue": "general",
    "fever": "general", "high_fever": "general"
}

DISEASE_CATEGORY = {
    "Heart attack": "cardio",
    "Tuberculosis": "respiratory",
    "Common Cold": "respiratory",
    "Dengue": "general",
    "Hepatitis A": "digestive",
    "Hepatitis D": "digestive",
    "Hepatitis B": "digestive",
    "GERD": "digestive",
    "Migraine": "neuro",
    "Chicken pox": "skin",
    "Allergy": "respiratory",
    "Hypothyroidism": "general",
    "Hyperthyroidism": "general",
    "Typhoid": "digestive",
    "Malaria": "general",
    "Pneumonia": "respiratory",
    "Paralysis (brain hemorrhage)": "neuro"
}

# -----------------------------
<<<<<<< HEAD
# FastAPI Setup
=======
# Build TF-IDF matrix
# -----------------------------
symptom_columns = [col for col in df.columns if col.lower().startswith("symptom")]
df["symptom_str"] = df[symptom_columns].apply(
    lambda x: " ".join([symptom.strip().lower() for symptom in x if pd.notna(symptom)]),
    axis=1
)

vectorizer = TfidfVectorizer()
tfidf_matrix = vectorizer.fit_transform(df["symptom_str"])

# -----------------------------
# App setup
>>>>>>> 9563a808
# -----------------------------
app = FastAPI()
app.add_middleware(
    CORSMiddleware,
    allow_origins=["*"],
    allow_credentials=True,
    allow_methods=["*"],
    allow_headers=["*"],
)

<<<<<<< HEAD
=======
# -----------------------------
# Input + Normalization
# -----------------------------
>>>>>>> 9563a808
def normalize(symptom: str):
    return re.sub(r'[^a-z_ ]+', '', symptom.lower().strip()).replace(" ", "_")

def expand_symptoms(symptoms: list[str]):
    expanded = set()
    known = set(SYMPTOM_SYNONYMS.keys())
    for s in symptoms:
        norm = normalize(s)
        mapped = SYMPTOM_SYNONYMS.get(norm)
        if not mapped:
            closest = difflib.get_close_matches(norm, known, n=1, cutoff=0.85)
            mapped = SYMPTOM_SYNONYMS.get(closest[0], norm) if closest else norm
        expanded.add(mapped)
    return list(expanded)

class SymptomRequest(BaseModel):
    symptoms: list[str]

<<<<<<< HEAD
=======
# -----------------------------
# Endpoint
# -----------------------------
>>>>>>> 9563a808
@app.post("/symptom-info")
def symptom_info(request: SymptomRequest):
    input_symptoms = expand_symptoms(request.symptoms)
    input_str = " ".join(input_symptoms)
    user_vector = vectorizer.transform([input_str])
    similarities = cosine_similarity(user_vector, tfidf_matrix).flatten()

    severity_score = sum(SYMPTOM_SEVERITY.get(s, 0.3) for s in input_symptoms) / max(len(input_symptoms), 1)

    # Detect dominant category
    categories = [SYMPTOM_CATEGORY.get(s) for s in input_symptoms if SYMPTOM_CATEGORY.get(s)]
    most_common_category = Counter(categories).most_common(1)[0][0] if categories else None

    disease_scores = {}
    matched_symptoms = set()

    for idx, row in df.iterrows():
        disease = row["Disease"]
        disease_symptoms = row["symptom_str"].split()
<<<<<<< HEAD
        matched = set(input_symptoms) & set(disease_symptoms)
        matched_count = len(matched)
=======
        overlap = set(input_symptoms) & set(disease_symptoms)
        matched_count = len(overlap)

        # Weighted symptom matching
        weighted_score = sum(SYMPTOM_WEIGHTS.get(sym, 1.0) for sym in overlap)
        symptom_match_score = weighted_score / len(input_symptoms) if input_symptoms else 0
>>>>>>> 9563a808

        if matched_count == 0 and similarities[idx] < 0.15:
            continue

<<<<<<< HEAD
        symptom_match_score = matched_count / len(input_symptoms)
        coverage_score = matched_count / len(disease_symptoms) if disease_symptoms else 0

        med_row = medications_df[medications_df["Disease"].str.lower() == disease_name.lower()]
        commonality = med_row.iloc[0]["Commonality"] if not med_row.empty else "Not classified"
        commonality_score = commonality_weights.get(commonality, 0.3)
        is_emergency = "severe" in commonality.lower()
        severity_boost = 0.15 if is_emergency else 0.0
=======
        # Commonality + severity bonus
        med_row = medications_df[medications_df["Disease"].str.lower() == disease.lower()]
        commonality = med_row.iloc[0]["Commonality"] if not med_row.empty else "Not classified"
        commonality_score = commonality_weights.get(commonality, 0.3)
        emergency_boost = 0.15 if "severe" in commonality.lower() else 0.0

        # Bonus for clusters
        cluster_bonus = 0.05 if {"runny_nose", "continuous_sneezing"} <= overlap else 0.0
>>>>>>> 9563a808

        disease_cat = DISEASE_CATEGORY.get(disease_name)
        category_bonus = 0.05 if disease_cat == most_common_category else 0.0

        final_score = (
<<<<<<< HEAD
            0.3 * similarities[idx] +
            0.25 * symptom_match_score +
            0.1 * commonality_score +
            0.1 * severity_score +
            0.15 * coverage_score +
            category_bonus +
            severity_boost
        )

        if final_score < 0.25:
            continue

        precaution_row = precautions_df[precautions_df['Disease'].str.lower() == disease_name.lower()]
        precautions = precaution_row.iloc[0][['Precaution_1', 'Precaution_2', 'Precaution_3', 'Precaution_4']].dropna().tolist() if not precaution_row.empty else []
        medications = med_row.iloc[0]['Informational_Medications'] if not med_row.empty else "No medication info found."

        disease_scores[disease_name] = {
            "disease": disease_name,
            "commonality": commonality,
            "final_score": round(final_score, 3),
            "precautions": precautions,
            "informational_medications": medications,
            "debug_info": {
                "symptom_match_score": round(symptom_match_score, 3),
                "cosine_similarity": round(similarities[idx], 3),
                "coverage_score": round(coverage_score, 3),
                "severity_score": round(severity_score, 3),
                "commonality_score": round(commonality_score, 3),
                "category_bonus": round(category_bonus, 3),
                "severity_boost": round(severity_boost, 3)
=======
            0.35 * similarities[idx] +
            0.4 * symptom_match_score +
            0.15 * commonality_score +
            emergency_boost +
            cluster_bonus
        )

        # Precautions + Meds
        precaution_row = precautions_df[precautions_df['Disease'].str.lower() == disease.lower()]
        precautions = precaution_row.iloc[0][['Precaution_1', 'Precaution_2', 'Precaution_3', 'Precaution_4']].dropna().tolist() if not precaution_row.empty else []
        medications = med_row.iloc[0]['Informational_Medications'] if not med_row.empty else "No medication info found."

        if disease not in disease_scores or disease_scores[disease]["final_score"] < final_score:
            disease_scores[disease] = {
                "disease": disease,
                "commonality": commonality,
                "final_score": final_score,
                "precautions": precautions,
                "informational_medications": medications
>>>>>>> 9563a808
            }
        }

        matched_symptoms.update(overlap)

    results = sorted(disease_scores.values(), key=lambda x: x["final_score"], reverse=True)
    unmatched = list(set(input_symptoms) - matched_symptoms)

    top_score = results[0]["final_score"] if results else 0
    matched_ratio = len(matched_symptoms) / len(input_symptoms) if input_symptoms else 0
    fallback = not results or (top_score < 0.35 and matched_ratio < 0.4)

<<<<<<< HEAD
    if not results:
        return {
            "input_symptoms": request.symptoms,
            "likely_common_conditions": [],
            "other_possible_conditions": [],
            "recommendation_note": "No confident matches found. Consider consulting a doctor or double-checking your symptom terms.",
            "note": "If symptoms persist or worsen, please consult a healthcare provider.",
            "tip": "💡 Tip: You may try simplifying your input or using common phrasing like 'chest pain', 'high fever', or 'rash'."
        }

    if results[0]["final_score"] >= 0.7:
        likely_common_conditions = [results[0]]
        other_possible_conditions = results[1:4]
    else:
        likely_common_conditions = results[:2]
        other_possible_conditions = results[2:5]

    return {
        "input_symptoms": request.symptoms,
        "likely_common_conditions": likely_common_conditions,
        "other_possible_conditions": other_possible_conditions,
        "recommendation_note": "Based on your symptoms, here are the most likely conditions and other possibilities. This information is for educational purposes only and not a medical diagnosis.",
        "note": "If symptoms persist or worsen, please consult a healthcare provider.",
        "tip": "💡 Tip: Rest, hydrate, and avoid self-medicating. Use symptom logs to track recurring patterns for more accurate checkups."
=======
    if fallback:
        return {
            "input_symptoms": request.symptoms,
            "matched_symptoms": list(matched_symptoms),
            "unmatched_symptoms": unmatched,
            "fallback": True,
            "message": "Your symptoms did not strongly match any condition in our database. This may be due to rare symptoms or conditions not included. Please consult a healthcare provider."
        }

    return {
        "input_symptoms": request.symptoms,
        "recommendation_note": "Based on your symptoms, here are the most likely conditions and other possibilities. This information is for educational purposes only and not a medical diagnosis.",
        "likely_common_conditions": results[:2],
        "other_possible_conditions": results[2:5],
        "note": "If symptoms persist or worsen, please consult a healthcare provider.",
        "matched_symptoms": list(matched_symptoms),
        "unmatched_symptoms": unmatched,
        "symptom_coverage": f"{len(matched_symptoms)}/{len(input_symptoms)} matched"
>>>>>>> 9563a808
    }<|MERGE_RESOLUTION|>--- conflicted
+++ resolved
@@ -7,13 +7,10 @@
 from sklearn.metrics.pairwise import cosine_similarity
 import re
 import json
-<<<<<<< HEAD
 from collections import Counter
-=======
-import difflib
->>>>>>> 9563a808
-
-# -----------------------------
+
+# -----------------------------
+# File paths
 # File paths
 # -----------------------------
 BASE_DIR = os.path.dirname(os.path.abspath(__file__))
@@ -32,40 +29,15 @@
 with open(synonym_path, "r") as f:
     SYMPTOM_SYNONYMS = json.load(f)
 
-<<<<<<< HEAD
 # Preprocessing
 symptom_columns = [col for col in df.columns if col.lower().startswith("symptom")]
 df["symptom_str"] = df[symptom_columns].apply(
     lambda x: " ".join([str(s).strip().lower() for s in x if pd.notna(s)]),
     axis=1
 )
-=======
-# Extended mappings
-SYMPTOM_SYNONYMS.update({
-    "head_pain": "headache",
-    "vision_problems": "blurred_vision",
-    "ice_craving": "pica",
-    "joint_stiffness": "stiff_joints",
-    "morning_discomfort": "joint_pain",
-    "tingly_spine": "tingling",
-    "blue_skin": "cyanosis"
-})
->>>>>>> 9563a808
-
-# -----------------------------
-# Weighting for symptom frequency
-# -----------------------------
-SYMPTOM_WEIGHTS = {
-    "fatigue": 0.6,
-    "fever": 0.6,
-    "headache": 0.6,
-    "nausea": 0.7,
-    "cyanosis": 1.2,
-    "butterfly_rash": 1.3,
-    "joint_pain": 1.0,
-    "shortness_of_breath": 1.1,
-    "skin_rash": 0.9
-}
+
+vectorizer = TfidfVectorizer()
+tfidf_matrix = vectorizer.fit_transform(df["symptom_str"])
 
 # -----------------------------
 # Weights and Maps
@@ -119,23 +91,7 @@
 }
 
 # -----------------------------
-<<<<<<< HEAD
 # FastAPI Setup
-=======
-# Build TF-IDF matrix
-# -----------------------------
-symptom_columns = [col for col in df.columns if col.lower().startswith("symptom")]
-df["symptom_str"] = df[symptom_columns].apply(
-    lambda x: " ".join([symptom.strip().lower() for symptom in x if pd.notna(symptom)]),
-    axis=1
-)
-
-vectorizer = TfidfVectorizer()
-tfidf_matrix = vectorizer.fit_transform(df["symptom_str"])
-
-# -----------------------------
-# App setup
->>>>>>> 9563a808
 # -----------------------------
 app = FastAPI()
 app.add_middleware(
@@ -146,12 +102,6 @@
     allow_headers=["*"],
 )
 
-<<<<<<< HEAD
-=======
-# -----------------------------
-# Input + Normalization
-# -----------------------------
->>>>>>> 9563a808
 def normalize(symptom: str):
     return re.sub(r'[^a-z_ ]+', '', symptom.lower().strip()).replace(" ", "_")
 
@@ -170,12 +120,6 @@
 class SymptomRequest(BaseModel):
     symptoms: list[str]
 
-<<<<<<< HEAD
-=======
-# -----------------------------
-# Endpoint
-# -----------------------------
->>>>>>> 9563a808
 @app.post("/symptom-info")
 def symptom_info(request: SymptomRequest):
     input_symptoms = expand_symptoms(request.symptoms)
@@ -195,22 +139,12 @@
     for idx, row in df.iterrows():
         disease = row["Disease"]
         disease_symptoms = row["symptom_str"].split()
-<<<<<<< HEAD
         matched = set(input_symptoms) & set(disease_symptoms)
         matched_count = len(matched)
-=======
-        overlap = set(input_symptoms) & set(disease_symptoms)
-        matched_count = len(overlap)
-
-        # Weighted symptom matching
-        weighted_score = sum(SYMPTOM_WEIGHTS.get(sym, 1.0) for sym in overlap)
-        symptom_match_score = weighted_score / len(input_symptoms) if input_symptoms else 0
->>>>>>> 9563a808
 
         if matched_count == 0 and similarities[idx] < 0.15:
             continue
 
-<<<<<<< HEAD
         symptom_match_score = matched_count / len(input_symptoms)
         coverage_score = matched_count / len(disease_symptoms) if disease_symptoms else 0
 
@@ -219,22 +153,11 @@
         commonality_score = commonality_weights.get(commonality, 0.3)
         is_emergency = "severe" in commonality.lower()
         severity_boost = 0.15 if is_emergency else 0.0
-=======
-        # Commonality + severity bonus
-        med_row = medications_df[medications_df["Disease"].str.lower() == disease.lower()]
-        commonality = med_row.iloc[0]["Commonality"] if not med_row.empty else "Not classified"
-        commonality_score = commonality_weights.get(commonality, 0.3)
-        emergency_boost = 0.15 if "severe" in commonality.lower() else 0.0
-
-        # Bonus for clusters
-        cluster_bonus = 0.05 if {"runny_nose", "continuous_sneezing"} <= overlap else 0.0
->>>>>>> 9563a808
 
         disease_cat = DISEASE_CATEGORY.get(disease_name)
         category_bonus = 0.05 if disease_cat == most_common_category else 0.0
 
         final_score = (
-<<<<<<< HEAD
             0.3 * similarities[idx] +
             0.25 * symptom_match_score +
             0.1 * commonality_score +
@@ -265,40 +188,12 @@
                 "commonality_score": round(commonality_score, 3),
                 "category_bonus": round(category_bonus, 3),
                 "severity_boost": round(severity_boost, 3)
-=======
-            0.35 * similarities[idx] +
-            0.4 * symptom_match_score +
-            0.15 * commonality_score +
-            emergency_boost +
-            cluster_bonus
-        )
-
-        # Precautions + Meds
-        precaution_row = precautions_df[precautions_df['Disease'].str.lower() == disease.lower()]
-        precautions = precaution_row.iloc[0][['Precaution_1', 'Precaution_2', 'Precaution_3', 'Precaution_4']].dropna().tolist() if not precaution_row.empty else []
-        medications = med_row.iloc[0]['Informational_Medications'] if not med_row.empty else "No medication info found."
-
-        if disease not in disease_scores or disease_scores[disease]["final_score"] < final_score:
-            disease_scores[disease] = {
-                "disease": disease,
-                "commonality": commonality,
-                "final_score": final_score,
-                "precautions": precautions,
-                "informational_medications": medications
->>>>>>> 9563a808
             }
         }
 
-        matched_symptoms.update(overlap)
-
-    results = sorted(disease_scores.values(), key=lambda x: x["final_score"], reverse=True)
-    unmatched = list(set(input_symptoms) - matched_symptoms)
-
-    top_score = results[0]["final_score"] if results else 0
-    matched_ratio = len(matched_symptoms) / len(input_symptoms) if input_symptoms else 0
-    fallback = not results or (top_score < 0.35 and matched_ratio < 0.4)
-
-<<<<<<< HEAD
+    results = list(disease_scores.values())
+    results.sort(key=lambda x: x["final_score"], reverse=True)
+
     if not results:
         return {
             "input_symptoms": request.symptoms,
@@ -323,24 +218,4 @@
         "recommendation_note": "Based on your symptoms, here are the most likely conditions and other possibilities. This information is for educational purposes only and not a medical diagnosis.",
         "note": "If symptoms persist or worsen, please consult a healthcare provider.",
         "tip": "💡 Tip: Rest, hydrate, and avoid self-medicating. Use symptom logs to track recurring patterns for more accurate checkups."
-=======
-    if fallback:
-        return {
-            "input_symptoms": request.symptoms,
-            "matched_symptoms": list(matched_symptoms),
-            "unmatched_symptoms": unmatched,
-            "fallback": True,
-            "message": "Your symptoms did not strongly match any condition in our database. This may be due to rare symptoms or conditions not included. Please consult a healthcare provider."
-        }
-
-    return {
-        "input_symptoms": request.symptoms,
-        "recommendation_note": "Based on your symptoms, here are the most likely conditions and other possibilities. This information is for educational purposes only and not a medical diagnosis.",
-        "likely_common_conditions": results[:2],
-        "other_possible_conditions": results[2:5],
-        "note": "If symptoms persist or worsen, please consult a healthcare provider.",
-        "matched_symptoms": list(matched_symptoms),
-        "unmatched_symptoms": unmatched,
-        "symptom_coverage": f"{len(matched_symptoms)}/{len(input_symptoms)} matched"
->>>>>>> 9563a808
     }